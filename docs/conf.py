#!/usr/bin/env python3
# -*- coding: utf-8 -*-

extensions = ["sphinx.ext.autodoc", "jaraco.packaging.sphinx", "rst.linker"]

<<<<<<< HEAD
extensions = [
    'sphinx.ext.autodoc',
    'rst.linker',
]

# General information about the project.
project = 'jaraco.media'
copyright = '2009-2016 Jason R. Coombs'

# The short X.Y version.
version = setuptools_scm.get_version(root='..', relative_to=__file__)
# The full version, including alpha/beta/rc tags.
release = version

master_doc = 'index'
=======
master_doc = "index"
>>>>>>> 4310c976

link_files = {
    "../CHANGES.rst": dict(
        using=dict(GH="https://github.com"),
        replace=[
            dict(
                pattern=r"(Issue #|\B#)(?P<issue>\d+)",
                url="{package_url}/issues/{issue}",
            ),
            dict(
                pattern=r"^(?m)((?P<scm_version>v?\d+(\.\d+){1,2}))\n[-=]+\n",
                with_scm="{text}\n{rev[timestamp]:%d %b %Y}\n",
            ),
            dict(
                pattern=r"PEP[- ](?P<pep_number>\d+)",
                url="https://www.python.org/dev/peps/pep-{pep_number:0>4}/",
            ),
        ],
    )
}<|MERGE_RESOLUTION|>--- conflicted
+++ resolved
@@ -3,25 +3,7 @@
 
 extensions = ["sphinx.ext.autodoc", "jaraco.packaging.sphinx", "rst.linker"]
 
-<<<<<<< HEAD
-extensions = [
-    'sphinx.ext.autodoc',
-    'rst.linker',
-]
-
-# General information about the project.
-project = 'jaraco.media'
-copyright = '2009-2016 Jason R. Coombs'
-
-# The short X.Y version.
-version = setuptools_scm.get_version(root='..', relative_to=__file__)
-# The full version, including alpha/beta/rc tags.
-release = version
-
-master_doc = 'index'
-=======
 master_doc = "index"
->>>>>>> 4310c976
 
 link_files = {
     "../CHANGES.rst": dict(
