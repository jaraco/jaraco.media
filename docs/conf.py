--- conflicted
+++ resolved
@@ -1,20 +1,15 @@
 #!/usr/bin/env python3
 # -*- coding: utf-8 -*-
 
-<<<<<<< HEAD
 extensions = [
     'sphinx.ext.autodoc',
     'jaraco.packaging.sphinx',
     'rst.linker',
 ]
-=======
-extensions = ["sphinx.ext.autodoc", "jaraco.packaging.sphinx", "rst.linker"]
->>>>>>> 4186b77c
 
 master_doc = "index"
 
 link_files = {
-<<<<<<< HEAD
     '../CHANGES.rst': dict(
         using=dict(
             GH='https://github.com',
@@ -34,23 +29,4 @@
             ),
         ],
     ),
-=======
-    "../CHANGES.rst": dict(
-        using=dict(GH="https://github.com"),
-        replace=[
-            dict(
-                pattern=r"(Issue #|\B#)(?P<issue>\d+)",
-                url="{package_url}/issues/{issue}",
-            ),
-            dict(
-                pattern=r"^(?m)((?P<scm_version>v?\d+(\.\d+){1,2}))\n[-=]+\n",
-                with_scm="{text}\n{rev[timestamp]:%d %b %Y}\n",
-            ),
-            dict(
-                pattern=r"PEP[- ](?P<pep_number>\d+)",
-                url="https://www.python.org/dev/peps/pep-{pep_number:0>4}/",
-            ),
-        ],
-    )
->>>>>>> 4186b77c
 }