[metadata]
<<<<<<< HEAD
license_files =
	LICENSE
name = jaraco.media
=======
name = skeleton
>>>>>>> 719a7ced
author = Jason R. Coombs
author_email = jaraco@jaraco.com
description = DVD and other multimedia tools
long_description = file:README.rst
url = https://github.com/jaraco/jaraco.media
classifiers =
	Development Status :: 5 - Production/Stable
	Intended Audience :: Developers
	License :: OSI Approved :: MIT License
	Programming Language :: Python :: 3
	Programming Language :: Python :: 3 :: Only

[options]
packages = find_namespace:
include_package_data = true
python_requires = >=3.6
install_requires =
<<<<<<< HEAD
	jaraco.itertools
	jaraco.text >= 3.4
	jaraco.ui
	jaraco.context
	jaraco.path >= 3.1
	jaraco.functools
	httpagentparser
	more_itertools
	path
setup_requires = setuptools_scm[toml] >= 3.4.1
=======
>>>>>>> 719a7ced

[options.packages.find]
exclude =
	build*
	dist*
	docs*
	tests*

[options.extras_require]
testing =
	# upstream
	pytest >= 4.6
	pytest-checkdocs >= 2.4
	pytest-flake8
	pytest-black >= 0.3.7; \
		# workaround for jaraco/skeleton#22
		python_implementation != "PyPy"
	pytest-cov
	pytest-mypy; \
		# workaround for jaraco/skeleton#22
		python_implementation != "PyPy"
	pytest-enabler >= 1.0.1

	# local
	cherrypy
	mock
	genshi
docs =
	# upstream
	sphinx
	jaraco.packaging >= 8.2
	rst.linker >= 1.9

	# local

[options.entry_points]
console_scripts =
	encode-dvd = jaraco.media.dvd:encode_dvd
	rip-subtitles = jaraco.media.dvd:rip_subtitles
	crop-detect = jaraco.media.cropdetect:execute
	dvd-info = jaraco.media.dvd_info:main
	transcode = jaraco.media.dvd:transcode
	fix-fourcc = jaraco.media.dvd:fix_fourcc
	serve-index = jaraco.media.index:serve
	multibrake = jaraco.media.handbrake:multibrake
	quick-brake = jaraco.media.handbrake:quick_brake
	mkv-to-mp4 = jaraco.media.matroska:handle_command_line
	adjust-sub = jaraco.media.srt:AdjustCommand.run
	update-anydvd = jaraco.media.dvd:update_anydvd<|MERGE_RESOLUTION|>--- conflicted
+++ resolved
@@ -1,11 +1,5 @@
 [metadata]
-<<<<<<< HEAD
-license_files =
-	LICENSE
 name = jaraco.media
-=======
-name = skeleton
->>>>>>> 719a7ced
 author = Jason R. Coombs
 author_email = jaraco@jaraco.com
 description = DVD and other multimedia tools
@@ -23,7 +17,6 @@
 include_package_data = true
 python_requires = >=3.6
 install_requires =
-<<<<<<< HEAD
 	jaraco.itertools
 	jaraco.text >= 3.4
 	jaraco.ui
@@ -33,9 +26,6 @@
 	httpagentparser
 	more_itertools
 	path
-setup_requires = setuptools_scm[toml] >= 3.4.1
-=======
->>>>>>> 719a7ced
 
 [options.packages.find]
 exclude =
