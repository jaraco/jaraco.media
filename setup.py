#!/usr/bin/env python

import setuptools

<<<<<<< HEAD
with io.open('README.rst', encoding='utf-8') as readme:
	long_description = readme.read()

needs_pytest = {'pytest', 'test'}.intersection(sys.argv)
pytest_runner = ['pytest_runner'] if needs_pytest else []
needs_sphinx = {'release', 'build_sphinx', 'upload_docs'}.intersection(sys.argv)
sphinx = ['sphinx', 'rst.linker'] if needs_sphinx else []
needs_wheel = {'release', 'bdist_wheel'}.intersection(sys.argv)
wheel = ['wheel'] if needs_wheel else []

name = 'jaraco.media'
description = 'DVD and other multimedia tools'

setup_params = dict(
	name=name,
	use_scm_version=True,
	author="Jason R. Coombs",
	author_email="jaraco@jaraco.com",
	description=description or name,
	long_description=long_description,
	url="https://github.com/jaraco/" + name,
	packages=setuptools.find_packages(),
	include_package_data=True,
	namespace_packages=name.split('.')[:-1],
	install_requires=[
		'jaraco.itertools',
		'jaraco.text',
		'jaraco.ui',
		'jaraco.context',
		'httpagentparser',
		'six',
		'more_itertools',
		'path.py',
	],
	extras_require={
	},
	setup_requires=[
		'setuptools_scm>=1.9',
	] + pytest_runner + sphinx + wheel,
	tests_require=[
		'pytest>=2.8',
		'cherrypy',
		'mock',
		'genshi',
	],
	classifiers=[
		"Development Status :: 5 - Production/Stable",
		"Intended Audience :: Developers",
		"License :: OSI Approved :: MIT License",
		"Programming Language :: Python :: 2.7",
		"Programming Language :: Python :: 3",
	],
	entry_points={
		'console_scripts': [
			'encode-dvd = jaraco.media.dvd:encode_dvd',
			'rip-subtitles = jaraco.media.dvd:rip_subtitles',
			'crop-detect = jaraco.media.cropdetect:execute',
			'dvd-info = jaraco.media.dvd_info:main',
			'transcode = jaraco.media.dvd:transcode',
			'fix-fourcc = jaraco.media.dvd:fix_fourcc',
			'serve-index = jaraco.media.index:serve',
			'multibrake = jaraco.media.handbrake:multibrake',
			'quick-brake = jaraco.media.handbrake:quick_brake',
			'mkv-to-mp4 = jaraco.media.matroska:handle_command_line',
			'adjust-sub = jaraco.media.srt:AdjustCommand.run',
			'update-anydvd = jaraco.media.dvd:update_anydvd',
		],
	},
)
if __name__ == '__main__':
	setuptools.setup(**setup_params)
=======
if __name__ == "__main__":
    setuptools.setup(use_scm_version=True)
>>>>>>> 4310c976
<|MERGE_RESOLUTION|>--- conflicted
+++ resolved
@@ -2,79 +2,5 @@
 
 import setuptools
 
-<<<<<<< HEAD
-with io.open('README.rst', encoding='utf-8') as readme:
-	long_description = readme.read()
-
-needs_pytest = {'pytest', 'test'}.intersection(sys.argv)
-pytest_runner = ['pytest_runner'] if needs_pytest else []
-needs_sphinx = {'release', 'build_sphinx', 'upload_docs'}.intersection(sys.argv)
-sphinx = ['sphinx', 'rst.linker'] if needs_sphinx else []
-needs_wheel = {'release', 'bdist_wheel'}.intersection(sys.argv)
-wheel = ['wheel'] if needs_wheel else []
-
-name = 'jaraco.media'
-description = 'DVD and other multimedia tools'
-
-setup_params = dict(
-	name=name,
-	use_scm_version=True,
-	author="Jason R. Coombs",
-	author_email="jaraco@jaraco.com",
-	description=description or name,
-	long_description=long_description,
-	url="https://github.com/jaraco/" + name,
-	packages=setuptools.find_packages(),
-	include_package_data=True,
-	namespace_packages=name.split('.')[:-1],
-	install_requires=[
-		'jaraco.itertools',
-		'jaraco.text',
-		'jaraco.ui',
-		'jaraco.context',
-		'httpagentparser',
-		'six',
-		'more_itertools',
-		'path.py',
-	],
-	extras_require={
-	},
-	setup_requires=[
-		'setuptools_scm>=1.9',
-	] + pytest_runner + sphinx + wheel,
-	tests_require=[
-		'pytest>=2.8',
-		'cherrypy',
-		'mock',
-		'genshi',
-	],
-	classifiers=[
-		"Development Status :: 5 - Production/Stable",
-		"Intended Audience :: Developers",
-		"License :: OSI Approved :: MIT License",
-		"Programming Language :: Python :: 2.7",
-		"Programming Language :: Python :: 3",
-	],
-	entry_points={
-		'console_scripts': [
-			'encode-dvd = jaraco.media.dvd:encode_dvd',
-			'rip-subtitles = jaraco.media.dvd:rip_subtitles',
-			'crop-detect = jaraco.media.cropdetect:execute',
-			'dvd-info = jaraco.media.dvd_info:main',
-			'transcode = jaraco.media.dvd:transcode',
-			'fix-fourcc = jaraco.media.dvd:fix_fourcc',
-			'serve-index = jaraco.media.index:serve',
-			'multibrake = jaraco.media.handbrake:multibrake',
-			'quick-brake = jaraco.media.handbrake:quick_brake',
-			'mkv-to-mp4 = jaraco.media.matroska:handle_command_line',
-			'adjust-sub = jaraco.media.srt:AdjustCommand.run',
-			'update-anydvd = jaraco.media.dvd:update_anydvd',
-		],
-	},
-)
-if __name__ == '__main__':
-	setuptools.setup(**setup_params)
-=======
 if __name__ == "__main__":
-    setuptools.setup(use_scm_version=True)
->>>>>>> 4310c976
+    setuptools.setup(use_scm_version=True)