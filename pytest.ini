--- conflicted
+++ resolved
@@ -4,12 +4,6 @@
 doctest_optionflags=ALLOW_UNICODE ELLIPSIS
 # workaround for warning pytest-dev/pytest#6178
 junit_family=xunit2
-<<<<<<< HEAD
 filterwarnings=
-    # https://github.com/pytest-dev/pytest/issues/6928
-    ignore:direct construction of .*Item has been deprecated:DeprecationWarning
 	# workaround for https://github.com/edgewall/genshi/issues/15
-	ignore:Flags not at the start of the expression::genshi.template.interpolation
-=======
-filterwarnings=
->>>>>>> 86efb884
+	ignore:Flags not at the start of the expression::genshi.template.interpolation