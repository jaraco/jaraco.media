[pytest]
norecursedirs=dist build .tox .eggs
addopts=--doctest-modules
doctest_optionflags=ALLOW_UNICODE ELLIPSIS
# workaround for warning pytest-dev/pytest#6178
junit_family=xunit2
filterwarnings=
<<<<<<< HEAD
	ignore:Possible nested set::pycodestyle:113
	ignore:Using or importing the ABCs::flake8:410
	# workaround for https://sourceforge.net/p/docutils/bugs/348/
	ignore:'U' mode is deprecated::docutils.io
	# workaround for https://gitlab.com/pycqa/flake8/issues/275
	ignore:You passed a bytestring as `filenames`.::flake8
	# workaround for https://github.com/edgewall/genshi/issues/15
	ignore:Flags not at the start of the expression::genshi.template.interpolation
=======
    # https://github.com/pytest-dev/pytest/issues/6928
    ignore:direct construction of .*Item has been deprecated:DeprecationWarning
>>>>>>> a11446dc
<|MERGE_RESOLUTION|>--- conflicted
+++ resolved
@@ -5,16 +5,7 @@
 # workaround for warning pytest-dev/pytest#6178
 junit_family=xunit2
 filterwarnings=
-<<<<<<< HEAD
-	ignore:Possible nested set::pycodestyle:113
-	ignore:Using or importing the ABCs::flake8:410
-	# workaround for https://sourceforge.net/p/docutils/bugs/348/
-	ignore:'U' mode is deprecated::docutils.io
-	# workaround for https://gitlab.com/pycqa/flake8/issues/275
-	ignore:You passed a bytestring as `filenames`.::flake8
-	# workaround for https://github.com/edgewall/genshi/issues/15
-	ignore:Flags not at the start of the expression::genshi.template.interpolation
-=======
     # https://github.com/pytest-dev/pytest/issues/6928
     ignore:direct construction of .*Item has been deprecated:DeprecationWarning
->>>>>>> a11446dc
+	# workaround for https://github.com/edgewall/genshi/issues/15
+	ignore:Flags not at the start of the expression::genshi.template.interpolation