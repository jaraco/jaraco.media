--- conflicted
+++ resolved
@@ -24,14 +24,10 @@
 	# pypa/build#615
 	ignore:'encoding' argument not specified::build.env
 
-<<<<<<< HEAD
-	## end upstream
-
-	# workaround for https://github.com/edgewall/genshi/issues/15
-	ignore:Flags not at the start of the expression::genshi.template.interpolation
-=======
 	# dateutil/dateutil#1284
 	ignore:datetime.datetime.utcfromtimestamp:DeprecationWarning:dateutil.tz.tz
 
 	## end upstream
->>>>>>> 33dd0126
+
+	# workaround for https://github.com/edgewall/genshi/issues/15
+	ignore:Flags not at the start of the expression::genshi.template.interpolation